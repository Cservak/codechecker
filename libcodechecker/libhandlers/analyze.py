--- conflicted
+++ resolved
@@ -326,7 +326,12 @@
         sys.exit(1)
 
     args.output_path = os.path.abspath(args.output_path)
-    if not os.path.exists(args.output_path):
+    if os.path.exists(args.output_path):
+        if not os.path.isdir(args.output_path):
+            LOG.error("The given output path is not a directory: " +
+                      args.output_path)
+            sys.exit(1)
+    else:
         os.makedirs(args.output_path)
 
     for log_file in args.logfile:
@@ -346,17 +351,6 @@
     if 'enable_all' in args:
         LOG.info("'--enable-all' was supplied for this analysis.")
 
-<<<<<<< HEAD
-=======
-    # Run the analysis.
-    args.output_path = os.path.abspath(args.output_path)
-    if os.path.exists(args.output_path) and \
-            not os.path.isdir(args.output_path):
-        LOG.error("The given output path is not a directory: " +
-                  args.output_path)
-        sys.exit(1)
-
->>>>>>> ccc4165e
     # We clear the output directory in the following cases.
     ctu_dir = os.path.join(args.output_path, 'ctu-dir')
     if 'ctu_phases' in args and args.ctu_phases[0] and \
